--- conflicted
+++ resolved
@@ -278,19 +278,12 @@
         rotateX: 0,
       }}
       animate={{
-<<<<<<< HEAD
-        rotateY: isClicking ? 5 : 0,
-=======
         rotateY: isClicking ? 10 : 0,
->>>>>>> 63932952
       }}
       transition={{ 
-        rotateY: { type: 'tween', duration: 0.3 },
-        default: {
-          type: 'spring', 
-          stiffness: adventure ? 500 : 400, 
-          damping: adventure ? 25 : 17,
-        }
+        type: 'spring', 
+        stiffness: adventure ? 500 : 400, 
+        damping: adventure ? 25 : 17,
       }}
       style={{ perspective: '1000px' }}
     >
@@ -359,17 +352,12 @@
           <>
             <motion.div
               animate={{
-                y: -8,
-                opacity: 1,
-              }}
-              initial={{
-                y: -2,
-                opacity: 0.6,
+                y: [-2, -8, -2],
+                opacity: [0.6, 1, 0.6],
               }}
               transition={{
                 duration: 2,
                 repeat: Infinity,
-                repeatType: "reverse",
                 ease: 'easeInOut',
               }}
               style={{
@@ -386,17 +374,12 @@
             />
             <motion.div
               animate={{
-                y: -10,
-                opacity: 0.8,
-              }}
-              initial={{
-                y: -3,
-                opacity: 0.4,
+                y: [-3, -10, -3],
+                opacity: [0.4, 0.8, 0.4],
               }}
               transition={{
                 duration: 2.5,
                 repeat: Infinity,
-                repeatType: "reverse",
                 ease: 'easeInOut',
                 delay: 0.5,
               }}
