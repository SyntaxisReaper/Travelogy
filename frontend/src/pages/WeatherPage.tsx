import React, { useEffect, useMemo, useState } from 'react';
import { Container, Typography, Box, Grid, Card, CardContent, Chip, List, ListItem, ListItemIcon, ListItemText, Alert } from '@mui/material';
import { AreaChart, Area, ResponsiveContainer, XAxis, YAxis, CartesianGrid, Tooltip } from 'recharts';
import { motion } from 'framer-motion';
import { Cloud, LocationOn, AutoAwesome, Lightbulb, BeachAccess, Landscape, Restaurant, LocalActivity, Backpack, Umbrella, WbSunny, AcUnit } from '@mui/icons-material';
import { travelColors } from '../styles/travelTheme';
import TravelCard from '../components/TravelCard';
import TravelText from '../components/TravelText';
import AdventureButton from '../components/AdventureButton';
import GlobeMap from '../components/maps/GlobeMap';
import LeafletMap from '../components/maps/LeafletMap';
import WeatherMapModal from '../components/maps/WeatherMapModal';
import MapToolbar from '../components/maps/MapToolbar';
import PlaceSearch, { PlaceSuggestion } from '../components/maps/PlaceSearch';
import { fetchWeather, WeatherData, fetchAirQuality, fetchForecast, AirQualityData, ForecastPoint, inferSeason, fetchRainNearby, RainPoint, generateWeatherInsights, generateHealthInsights, recommendPlaces } from '../services/weather';

const WeatherPage: React.FC = () => {
  const [place, setPlace] = useState<PlaceSuggestion | null>(null);
  const [weather, setWeather] = useState<WeatherData | null>(null);
  const [aq, setAQ] = useState<AirQualityData | null>(null);
  const [fc, setFC] = useState<ForecastPoint[] | null>(null);
  const [rains, setRains] = useState<RainPoint[] | null>(null);
  const [showRadar, setShowRadar] = useState<boolean>(!!process.env.REACT_APP_OWM_API_KEY);
  const [maximized, setMaximized] = useState<boolean>(false);
  const [geminiText, setGeminiText] = useState<string>('');
  const [geminiLoading, setGeminiLoading] = useState<boolean>(false);
  const [aiRecommendations, setAIRecommendations] = useState<{
    placesToVisit: Array<{ name: string; icon: string; reason: string }>;
    whatToBring: Array<{ item: string; priority: string; reason: string }>;
    activities: string[];
    tips: string[];
  } | null>(null);
  const [aiLoading, setAILoading] = useState<boolean>(false);
  const mapboxToken = process.env.REACT_APP_MAPBOX_TOKEN;
  const hasMapbox = !!mapboxToken && mapboxToken.startsWith('pk.');
  const [provider, setProvider] = useState<'mapbox' | 'leaflet' | 'both'>(() => (hasMapbox ? 'mapbox' : 'leaflet'));
  const [mapboxStyle, setMapboxStyle] = useState<'dark' | 'streets' | 'satellite'>('dark');
  const [leafletStyle, setLeafletStyle] = useState<'dark' | 'osm' | 'topo'>('dark');

  useEffect(() => {
    let cancelled = false;
    let timer: NodeJS.Timeout;
    // Clear previous data immediately to avoid stale display for new location
    setWeather(null); setAQ(null); setFC(null); setRains(null);
    const run = async () => {
      if (!place) return;
      const [w, air, fore, rainpts] = await Promise.all([
        fetchWeather(place.latitude, place.longitude),
        fetchAirQuality(place.latitude, place.longitude),
        fetchForecast(place.latitude, place.longitude),
        fetchRainNearby(place.latitude, place.longitude),
      ]);
      if (!cancelled) { setWeather(w); setAQ(air); setFC(fore); setRains(rainpts); }
    };
    run();
    // Live updates every 60 seconds
    if (place) {
      timer = setInterval(run, 60000);
    }
    return () => { cancelled = true; if (timer) clearInterval(timer); };
  }, [place]);

  const mapLabel = useMemo(() => {
    if (place?.city) return `${place.city}${place.country ? ', ' + place.country : ''}`;
    if (place?.name) return place.name;
    return undefined;
  }, [place]);

<<<<<<< HEAD
=======
  // Generate AI recommendations based on weather
  const generateAIRecommendations = async () => {
    if (!weather || !place) return;
    
    setAILoading(true);
    try {
      // Simulate AI processing
      await new Promise(resolve => setTimeout(resolve, 2000));
      
      const temp = weather.tempC || 20;
      const isRainy = weather.description?.toLowerCase().includes('rain') || false;
      const isCold = temp < 10;
      const isHot = temp > 30;
      const isMild = temp >= 10 && temp <= 30;
      
      const recommendations = {
        placesToVisit: [] as Array<{ name: string; icon: string; reason: string }>,
        whatToBring: [] as Array<{ item: string; priority: string; reason: string }>,
        activities: [] as string[],
        tips: [] as string[]
      };

      // Places to visit based on weather
      if (isMild && !isRainy) {
        recommendations.placesToVisit.push(
          { name: 'City Parks & Gardens', icon: 'park', reason: 'Perfect weather for outdoor exploration' },
          { name: 'Historical Districts', icon: 'museum', reason: 'Comfortable walking conditions' },
          { name: 'Outdoor Markets', icon: 'store', reason: 'Great weather for browsing local markets' }
        );
      }
      
      if (isHot) {
        recommendations.placesToVisit.push(
          { name: 'Museums & Galleries', icon: 'museum', reason: 'Air-conditioned indoor attractions' },
          { name: 'Shopping Malls', icon: 'store', reason: 'Cool indoor environments' },
          { name: 'Beaches & Water Parks', icon: 'beach', reason: 'Perfect for cooling off' }
        );
      }
      
      if (isCold) {
        recommendations.placesToVisit.push(
          { name: 'Indoor Attractions', icon: 'museum', reason: 'Stay warm while sightseeing' },
          { name: 'Cafes & Restaurants', icon: 'restaurant', reason: 'Cozy warm spaces' },
          { name: 'Thermal Baths/Spas', icon: 'spa', reason: 'Perfect for cold weather relaxation' }
        );
      }
      
      if (isRainy) {
        recommendations.placesToVisit.push(
          { name: 'Shopping Centers', icon: 'store', reason: 'Covered areas to stay dry' },
          { name: 'Museums & Art Galleries', icon: 'museum', reason: 'Perfect indoor activities' },
          { name: 'Movie Theaters', icon: 'theater', reason: 'Entertainment while staying dry' }
        );
      }
      
      // What to bring
      if (isRainy) {
        recommendations.whatToBring.push(
          { item: 'Umbrella or Rain Jacket', priority: 'essential', reason: 'Stay dry in wet conditions' },
          { item: 'Waterproof Bag', priority: 'important', reason: 'Protect electronics and documents' },
          { item: 'Extra Socks', priority: 'useful', reason: 'In case feet get wet' }
        );
      }
      
      if (isCold) {
        recommendations.whatToBring.push(
          { item: 'Warm Jacket/Coat', priority: 'essential', reason: 'Essential for comfort in cold weather' },
          { item: 'Gloves & Hat', priority: 'important', reason: 'Keep extremities warm' },
          { item: 'Thermal Layers', priority: 'useful', reason: 'Extra warmth when needed' }
        );
      }
      
      if (isHot) {
        recommendations.whatToBring.push(
          { item: 'Sunscreen & Hat', priority: 'essential', reason: 'Protect from harmful UV rays' },
          { item: 'Water Bottle', priority: 'essential', reason: 'Stay hydrated in hot weather' },
          { item: 'Light, Breathable Clothing', priority: 'important', reason: 'Stay cool and comfortable' }
        );
      }
      
      // General items
      recommendations.whatToBring.push(
        { item: 'Comfortable Walking Shoes', priority: 'essential', reason: 'Essential for any travel day' },
        { item: 'Portable Charger', priority: 'useful', reason: 'Keep devices powered for navigation and photos' }
      );
      
      // Activities based on weather
      if (isMild && !isRainy) {
        recommendations.activities.push(
          'Walking Tours', 'Outdoor Photography', 'Street Food Tasting', 'Park Visits'
        );
      } else if (isHot) {
        recommendations.activities.push(
          'Early Morning Sightseeing', 'Indoor Cultural Visits', 'Water Activities', 'Air-conditioned Shopping'
        );
      } else if (isCold) {
        recommendations.activities.push(
          'Museum Visits', 'Cozy Cafe Hopping', 'Indoor Markets', 'Thermal Bath Visits'
        );
      } else if (isRainy) {
        recommendations.activities.push(
          'Museum Tours', 'Shopping', 'Indoor Entertainment', 'Covered Market Visits'
        );
      }
      
      // Tips based on conditions
      if (isRainy) {
        recommendations.tips.push(
          'Check attraction schedules - some outdoor activities might be cancelled',
          'Plan indoor backup activities',
          'Wear quick-dry materials'
        );
      }
      
      if (isCold) {
        recommendations.tips.push(
          'Layer clothing for temperature changes',
          'Many outdoor attractions have shorter hours in cold weather',
          'Warm up in cafes between outdoor activities'
        );
      }
      
      if (isHot) {
        recommendations.tips.push(
          'Plan outdoor activities for early morning or late afternoon',
          'Take frequent shade/cooling breaks',
          'Stay well hydrated throughout the day'
        );
      }
      
      recommendations.tips.push(
        'Check local weather updates regularly',
        'Consider weather when booking outdoor activities',
        'Pack layers for temperature changes throughout the day'
      );
      
      setAIRecommendations(recommendations);
    } catch (error) {
      console.error('Error generating AI recommendations:', error);
    } finally {
      setAILoading(false);
    }
  };
>>>>>>> 63932952

  return (
    <Box sx={{
      minHeight: '100vh',
      background: `linear-gradient(135deg, ${travelColors.backgrounds.cream} 0%, ${travelColors.backgrounds.lightSand} 50%, ${travelColors.primary.sky}12 100%)`,
      position: 'relative',
      overflow: 'hidden'
    }}>
      {/* Background decorative elements */}
      <Box
        sx={{
          position: 'absolute',
          top: '5%',
          right: '7%',
          width: '170px',
          height: '170px',
          background: `radial-gradient(circle, ${travelColors.primary.ocean}15 0%, transparent 70%)`,
          borderRadius: '50%',
          zIndex: 1,
        }}
      />
      <Box
        sx={{
          position: 'absolute',
          bottom: '8%',
          left: '6%',
          width: '200px',
          height: '200px',
          background: `radial-gradient(circle, ${travelColors.primary.forest}10 0%, transparent 70%)`,
          borderRadius: '50%',
          zIndex: 1,
        }}
      />
      
      <Container maxWidth="lg" sx={{ py: 4, position: 'relative', zIndex: 10 }}>
        <motion.div
          initial={{ opacity: 0, y: 20 }}
          animate={{ opacity: 1, y: 0 }}
          transition={{ duration: 0.6 }}
        >
          <Box sx={{ display: 'flex', alignItems: 'center', justifyContent: 'center', mb: 4 }}>
            <Cloud sx={{ fontSize: 40, color: travelColors.primary.sky, mr: 2 }} />
            <TravelText
              text="Weather Insights"
              textVariant="adventure"
              animated
              variant="h3"
            />
          </Box>
          
          <TravelCard cardVariant="ocean" cardElevation="medium" borderAccent sx={{ mb: 3 }}>
            <Box sx={{ p: 3 }}>
              <TravelText
                text="Discover Weather Anywhere"
                textVariant="gradient"
                variant="h6"
                sx={{ mb: 3 }}
              />
              <Box sx={{ display: 'flex', gap: 2, flexWrap: 'wrap', alignItems: 'center', mb: 3 }}>
                <Box sx={{ flex: 1, minWidth: 280 }}>
                  <PlaceSearch onSelect={setPlace} placeholder="Search city, place…" />
                </Box>
                <AdventureButton 
                  buttonVariant="ocean" 
                  size="small" 
                  startIcon={<LocationOn />}
                  onClick={() => {
                    if (!navigator.geolocation) return;
                    navigator.geolocation.getCurrentPosition((pos) => {
                      const { latitude, longitude } = pos.coords;
                      setPlace({ name: 'Current Location', latitude, longitude } as PlaceSuggestion);
                    });
                  }}
                >
                  Use My Location
                </AdventureButton>
                <MapToolbar
                  hasMapbox={hasMapbox}
                  provider={provider}
                  onProviderChange={setProvider}
                  mapboxStyle={mapboxStyle}
                  onMapboxStyleChange={setMapboxStyle}
                  leafletStyle={leafletStyle}
                  onLeafletStyleChange={setLeafletStyle}
                  showRadar={showRadar}
                  onToggleRadar={() => setShowRadar(v => !v)}
                  onMaximize={() => setMaximized(true)}
                />
                <AdventureButton 
                  size="small" 
                  buttonVariant="sunset" 
                  disabled={!place || geminiLoading}
                  onClick={async () => {
                    if (!place) return;
                    setGeminiLoading(true);
                    try {
                      const { analyticsAPI } = await import('../services/api');
                      const result = await analyticsAPI.askGeminiWeather({
                        place: { name: place.name, city: place.city, country: place.country, lat: place.latitude, lon: place.longitude },
                        weather, aq,
                      });
                      setGeminiText(result?.insights || '');
                    } catch (e) {
                      setGeminiText('Sorry, Gemini insights are unavailable right now.');
                    } finally {
                      setGeminiLoading(false);
                    }
                  }}
                >
                  {geminiLoading ? 'Asking Gemini…' : 'Ask Gemini'}
                </AdventureButton>
                <AdventureButton 
                  size="small" 
                  buttonVariant="coral" 
                  startIcon={<AutoAwesome />}
                  disabled={!place || !weather || aiLoading}
                  onClick={generateAIRecommendations}
                >
                  {aiLoading ? 'Generating…' : 'AI Travel Plan'}
                </AdventureButton>
              </Box>
              {weather ? (
                <Box sx={{ mt: 2 }}>
                  <TravelText
                    text={mapLabel || 'Current Location'}
                    textVariant="adventure"
                    variant="h5"
                    sx={{ mb: 1 }}
                  />
                  <Typography 
                    variant="body1" 
                    sx={{ 
                      color: travelColors.text.secondary, 
                      mb: 2,
                      textTransform: 'capitalize'
                    }}
                  >
                    {weather.description || 'Current weather'}
                  </Typography>
                  {typeof weather.tempC === 'number' && (
                    <Typography 
                      variant="h4" 
                      sx={{ 
                        fontWeight: 700, 
                        color: travelColors.primary.sunset,
                        mb: 1
                      }}
                    >
                      {weather.tempC.toFixed(1)}°C
                    </Typography>
                  )}
                  <Typography 
                    variant="body2" 
                    sx={{ 
                      color: travelColors.text.secondary,
                      fontStyle: 'italic',
                      mb: 2
                    }}
                  >
                    {generateWeatherInsights(weather, aq).summary}
                  </Typography>
                  <Grid container spacing={1}>
                    {typeof weather.feelsLikeC === 'number' && (
                      <Grid item>
                        <Typography variant="caption" sx={{ color: travelColors.text.primary }}>
                          Feels: {weather.feelsLikeC.toFixed(1)}°C
                        </Typography>
                      </Grid>
                    )}
                    {typeof weather.humidity === 'number' && (
                      <Grid item>
                        <Typography variant="caption" sx={{ color: travelColors.text.primary }}>
                          Humidity: {weather.humidity}%
                        </Typography>
                      </Grid>
                    )}
                    {typeof weather.windSpeedMs === 'number' && (
                      <Grid item>
                        <Typography variant="caption" sx={{ color: travelColors.text.primary }}>
                          Wind: {(weather.windSpeedMs * 3.6).toFixed(0)} km/h
                        </Typography>
                      </Grid>
                    )}
                    {typeof weather.pressure === 'number' && (
                      <Grid item>
                        <Typography variant="caption" sx={{ color: travelColors.text.primary }}>
                          Pressure: {weather.pressure} hPa
                        </Typography>
                      </Grid>
                    )}
                    {typeof weather.clouds === 'number' && (
                      <Grid item>
                        <Typography variant="caption" sx={{ color: travelColors.text.primary }}>
                          Clouds: {weather.clouds}%
                        </Typography>
                      </Grid>
                    )}
                    {typeof weather.rain1h === 'number' && weather.rain1h > 0 && (
                      <Grid item>
                        <Typography variant="caption" sx={{ color: travelColors.text.primary }}>
                          Rain(1h): {weather.rain1h.toFixed(1)} mm
                        </Typography>
                      </Grid>
                    )}
                    {typeof weather.visibility === 'number' && (
                      <Grid item>
                        <Typography variant="caption" sx={{ color: travelColors.text.primary }}>
                          Visibility: {Math.round(weather.visibility/1000)} km
                        </Typography>
                      </Grid>
                    )}
                  </Grid>
                </Box>
              ) : (
                <Typography 
                  variant="body1" 
                  sx={{ 
                    color: travelColors.text.secondary,
                    textAlign: 'center',
                    py: 3,
                    fontStyle: 'italic'
                  }}
                >
                  Type to search a place. Select one to see its weather and map.
                </Typography>
              )}
            </Box>
          </TravelCard>

          {/* Insights */}
          {place && (
            <>
              <Grid container spacing={3} sx={{ mb: 3 }}>
              <Grid item xs={12} md={4}>
                <TravelCard cardVariant="forest" cardElevation="medium" borderAccent>
                  <Box sx={{ p: 3 }}>
                    <TravelText
                      text="Air Quality"
                      textVariant="wanderlust"
                      variant="h6"
                      sx={{ mb: 2 }}
                    />
                    {aq ? (
                      <Box sx={{ color: travelColors.text.primary }}>
                        {(() => { 
                          const map: Record<number,string> = {1:'Good',2:'Fair',3:'Moderate',4:'Poor',5:'Very Poor'}; 
                          const aqiColor = aq.aqi && aq.aqi <= 2 ? travelColors.primary.forest : 
                                          aq.aqi && aq.aqi <= 3 ? travelColors.primary.sunset : 
                                          travelColors.primary.coral;
                          return (
                            <Typography variant="body1" sx={{ fontWeight: 'bold', color: aqiColor, mb: 1 }}>
                              AQI: {map[aq.aqi || 0] || 'Unknown'}{aq.aqi ? ` (${aq.aqi}/5)` : ''}
                            </Typography>
                          ); 
                        })()}
                        {aq.components?.pm2_5 !== undefined && (
                          <Typography variant="body2" sx={{ color: travelColors.text.secondary }}>
                            PM2.5: {Math.round(aq.components.pm2_5)} μg/m³
                          </Typography>
                        )}
                        {aq.components?.pm10 !== undefined && (
                          <Typography variant="body2" sx={{ color: travelColors.text.secondary }}>
                            PM10: {Math.round(aq.components.pm10)} μg/m³
                          </Typography>
                        )}
                        {aq.components?.no2 !== undefined && (
                          <Typography variant="body2" sx={{ color: travelColors.text.secondary }}>
                            NO₂: {Math.round(aq.components.no2)} μg/m³
                          </Typography>
                        )}
                        {aq.components?.o3 !== undefined && (
                          <Typography variant="body2" sx={{ color: travelColors.text.secondary }}>
                            O₃: {Math.round(aq.components.o3)} μg/m³
                          </Typography>
                        )}
                        {aq.components?.so2 !== undefined && (
                          <Typography variant="body2" sx={{ color: travelColors.text.secondary }}>
                            SO₂: {Math.round(aq.components.so2)} μg/m³
                          </Typography>
                        )}
                        {aq.components?.co !== undefined && (
                          <Typography variant="body2" sx={{ color: travelColors.text.secondary }}>
                            CO: {Math.round(aq.components.co)} μg/m³
                          </Typography>
                        )}
                      </Box>
                    ) : (
                      <Typography variant="body2" sx={{ color: travelColors.text.secondary, fontStyle: 'italic' }}>
                        Unavailable
                      </Typography>
                    )}
                  </Box>
                </TravelCard>
              </Grid>
              <Grid item xs={12} md={4}>
                <TravelCard cardVariant="ocean" cardElevation="medium" borderAccent sx={{ height: { xs: 240, md: 280 } }}>
                  <Box sx={{ p: 3, height: '100%' }}>
                    <TravelText
                      text="Forecast (Next Hours)"
                      textVariant="gradient"
                      variant="h6"
                      sx={{ mb: 2 }}
                    />
                    <Box sx={{ height: { xs: 160, md: 200 } }}>
                      <ResponsiveContainer width="100%" height="100%">
                        <AreaChart data={(fc || []).slice(0, 8).map(p => ({ time: new Date(p.dt*1000).toLocaleTimeString([], { hour: '2-digit' }), temp: Math.round(p.tempC) }))}>
                          <defs>
                            <linearGradient id="gradTemp" x1="0" y1="0" x2="0" y2="1">
                              <stop offset="5%" stopColor={travelColors.primary.ocean} stopOpacity={0.8}/>
                              <stop offset="95%" stopColor={travelColors.primary.sky} stopOpacity={0.1}/>
                            </linearGradient>
                          </defs>
                          <CartesianGrid strokeDasharray="3 3" stroke={`${travelColors.primary.ocean}30`} />
                          <XAxis dataKey="time" stroke={travelColors.text.secondary} />
                          <YAxis stroke={travelColors.text.secondary} />
                          <Tooltip 
                            contentStyle={{ 
                              background: travelColors.backgrounds.paper, 
                              border: `1px solid ${travelColors.primary.ocean}40`, 
                              borderRadius: '8px',
                              color: travelColors.text.primary 
                            }} 
                          />
                          <Area type="monotone" dataKey="temp" stroke={travelColors.primary.ocean} fill="url(#gradTemp)" strokeWidth={3} />
                        </AreaChart>
                      </ResponsiveContainer>
                    </Box>
                  </Box>
                </TravelCard>
              </Grid>
              <Grid item xs={12} md={4}>
                <TravelCard cardVariant="sunset" cardElevation="medium" borderAccent>
                  <Box sx={{ p: 3 }}>
                    <TravelText
                      text="AI Insights"
                      textVariant="adventure"
                      variant="h6"
                      sx={{ mb: 2 }}
                    />
                    <Box sx={{ color: travelColors.text.primary }}>
                      {geminiText ? (
                        <Typography variant="body2" sx={{ whiteSpace: 'pre-wrap', color: travelColors.text.primary }}>
                          {geminiText}
                        </Typography>
                      ) : (
                        (() => {
                          const gi = generateWeatherInsights(weather, aq);
                          return (
                            <>
                              <Typography variant="body2" sx={{ mb: 2, color: travelColors.text.primary }}>
                                {gi.summary}
                              </Typography>
                              {gi.tips.map((t, i) => (
                                <Typography key={i} variant="caption" display="block" sx={{ color: travelColors.text.secondary, mb: 0.5 }}>
                                  • {t}
                                </Typography>
                              ))}
                            </>
                          );
                        })()
                      )}
                    </Box>
                  </Box>
                </TravelCard>
              </Grid>
            </Grid>

            <Grid container spacing={3} sx={{ mb: 3 }}>
              <Grid item xs={12} md={6}>
                <TravelCard cardVariant="sunset" cardElevation="medium" borderAccent>
                  <Box sx={{ p: 3 }}>
                    <TravelText
                      text="Health & Safety"
                      textVariant="wanderlust"
                      variant="h6"
                      sx={{ mb: 2 }}
                    />
                    <Box sx={{ color: travelColors.text.primary }}>
                      {(() => {
                        const hi = generateHealthInsights(weather, aq);
                        const riskColor = hi.riskLevel === 'Low' ? travelColors.primary.forest :
                                         hi.riskLevel === 'Moderate' ? travelColors.primary.sunset :
                                         travelColors.primary.coral;
                        return (
                          <>
                            <Typography variant="body1" sx={{ mb: 2, fontWeight: 'bold' }}>
                              Overall risk: <span style={{ color: riskColor }}>{hi.riskLevel}</span>
                            </Typography>
                            {hi.notes.map((n, i) => (
                              <Typography key={i} variant="body2" display="block" sx={{ color: travelColors.text.secondary, mb: 1 }}>
                                • {n}
                              </Typography>
                            ))}
                          </>
                        );
                      })()}
                    </Box>
                  </Box>
                </TravelCard>
              </Grid>
              
              <Grid item xs={12} md={6}>
                <TravelCard cardVariant="paper" cardElevation="medium" borderAccent>
                  <Box sx={{ p: 3 }}>
                    <TravelText
                      text="Recommended Places"
                      textVariant="gradient"
                      variant="h6"
                      sx={{ mb: 2 }}
                    />
                    <Box sx={{ color: travelColors.text.primary }}>
                      {(() => {
                        const recs = recommendPlaces(weather, aq, place ? inferSeason(place.latitude, new Date()) : undefined);
                        if (!recs.length) return (
                          <Typography variant="body2" sx={{ color: travelColors.text.secondary, fontStyle: 'italic' }}>
                            No suggestions available.
                          </Typography>
                        );
                        return (
                          <Grid container spacing={1}>
                            {recs.map((r, i) => (
                              <Grid key={i} item>
                                <Box sx={{ 
                                  border: `2px solid ${travelColors.primary.ocean}40`, 
                                  borderRadius: '12px', 
                                  px: 2, 
                                  py: 1,
                                  backgroundColor: `${travelColors.primary.ocean}10`,
                                  color: travelColors.primary.ocean,
                                  fontWeight: 'bold'
                                }}>
                                  {r}
                                </Box>
                              </Grid>
                            ))}
                          </Grid>
                        );
                      })()}
                    </Box>
                    
                    <Box sx={{ mt: 3, pt: 2, borderTop: `1px solid ${travelColors.primary.ocean}30` }}>
                      <Typography variant="body2" sx={{ color: travelColors.text.secondary }}>
                        <strong>Current Season:</strong> {place ? inferSeason(place.latitude, new Date()) : '—'}
                      </Typography>
                    </Box>
                  </Box>
                </TravelCard>
              </Grid>
            </Grid>

<<<<<<< HEAD
=======
            {/* AI Travel Recommendations */}
            {aiRecommendations && (
              <TravelCard cardVariant="forest" cardElevation="medium" borderAccent sx={{ mb: 3 }}>
                <Box sx={{ p: 3 }}>
                  <Box sx={{ display: 'flex', alignItems: 'center', mb: 3 }}>
                    <AutoAwesome sx={{ fontSize: 28, color: travelColors.primary.forest, mr: 2 }} />
                    <TravelText
                      text="AI Travel Recommendations"
                      textVariant="adventure"
                      variant="h5"
                    />
                  </Box>
                  
                  <Grid container spacing={3}>
                    {/* Places to Visit */}
                    <Grid item xs={12} md={4}>
                      <Card sx={{ height: '100%', bgcolor: `${travelColors.primary.ocean}08` }}>
                        <CardContent>
                          <Box sx={{ display: 'flex', alignItems: 'center', mb: 2 }}>
                            <Landscape sx={{ color: travelColors.primary.ocean, mr: 1 }} />
                            <Typography variant="h6" sx={{ color: travelColors.primary.ocean }}>
                              Places to Visit
                            </Typography>
                          </Box>
                          <List sx={{ py: 0 }}>
                            {aiRecommendations.placesToVisit.map((place: { name: string; icon: string; reason: string }, index: number) => (
                              <ListItem key={index} sx={{ px: 0, py: 1 }}>
                                <ListItemIcon sx={{ minWidth: 36 }}>
                                  {place.icon === 'museum' && <LocalActivity sx={{ color: travelColors.primary.sunset }} />}
                                  {place.icon === 'park' && <Landscape sx={{ color: travelColors.primary.forest }} />}
                                  {place.icon === 'beach' && <BeachAccess sx={{ color: travelColors.primary.sky }} />}
                                  {place.icon === 'restaurant' && <Restaurant sx={{ color: travelColors.primary.coral }} />}
                                  {place.icon === 'store' && <LocalActivity sx={{ color: travelColors.primary.sunset }} />}
                                  {!['museum', 'park', 'beach', 'restaurant', 'store'].includes(place.icon) && <LocationOn sx={{ color: travelColors.primary.ocean }} />}
                                </ListItemIcon>
                                <ListItemText
                                  primary={place.name}
                                  secondary={place.reason}
                                  primaryTypographyProps={{ sx: { color: travelColors.text.primary, fontWeight: 'medium' } }}
                                  secondaryTypographyProps={{ sx: { color: travelColors.text.secondary, fontSize: '0.8rem' } }}
                                />
                              </ListItem>
                            ))}
                          </List>
                        </CardContent>
                      </Card>
                    </Grid>

                    {/* What to Bring */}
                    <Grid item xs={12} md={4}>
                      <Card sx={{ height: '100%', bgcolor: `${travelColors.primary.sunset}08` }}>
                        <CardContent>
                          <Box sx={{ display: 'flex', alignItems: 'center', mb: 2 }}>
                            <Backpack sx={{ color: travelColors.primary.sunset, mr: 1 }} />
                            <Typography variant="h6" sx={{ color: travelColors.primary.sunset }}>
                              What to Bring
                            </Typography>
                          </Box>
                          <List sx={{ py: 0 }}>
                            {aiRecommendations.whatToBring.map((item: { item: string; priority: string; reason: string }, index: number) => (
                              <ListItem key={index} sx={{ px: 0, py: 1 }}>
                                <ListItemIcon sx={{ minWidth: 36 }}>
                                  {item.item.toLowerCase().includes('umbrella') && <Umbrella sx={{ color: travelColors.primary.sky }} />}
                                  {item.item.toLowerCase().includes('sunscreen') && <WbSunny sx={{ color: travelColors.primary.sunset }} />}
                                  {(item.item.toLowerCase().includes('jacket') || item.item.toLowerCase().includes('coat')) && <AcUnit sx={{ color: travelColors.primary.ocean }} />}
                                  {!item.item.toLowerCase().match(/(umbrella|sunscreen|jacket|coat)/) && <Backpack sx={{ color: travelColors.primary.forest }} />}
                                </ListItemIcon>
                                <ListItemText
                                  primary={
                                    <Box sx={{ display: 'flex', alignItems: 'center', gap: 1 }}>
                                      <Typography sx={{ color: travelColors.text.primary, fontWeight: 'medium', fontSize: '0.9rem' }}>
                                        {item.item}
                                      </Typography>
                                      <Chip
                                        label={item.priority}
                                        size="small"
                                        color={
                                          item.priority === 'essential' ? 'error' :
                                          item.priority === 'important' ? 'warning' : 'info'
                                        }
                                        sx={{ fontSize: '0.7rem', height: 20 }}
                                      />
                                    </Box>
                                  }
                                  secondary={item.reason}
                                  secondaryTypographyProps={{ sx: { color: travelColors.text.secondary, fontSize: '0.75rem' } }}
                                />
                              </ListItem>
                            ))}
                          </List>
                        </CardContent>
                      </Card>
                    </Grid>

                    {/* Activities & Tips */}
                    <Grid item xs={12} md={4}>
                      <Card sx={{ height: '100%', bgcolor: `${travelColors.primary.forest}08` }}>
                        <CardContent>
                          <Box sx={{ display: 'flex', alignItems: 'center', mb: 2 }}>
                            <Lightbulb sx={{ color: travelColors.primary.forest, mr: 1 }} />
                            <Typography variant="h6" sx={{ color: travelColors.primary.forest }}>
                              Activities & Tips
                            </Typography>
                          </Box>
                          
                          <Typography variant="subtitle2" sx={{ color: travelColors.text.primary, mb: 1, fontWeight: 'bold' }}>
                            Recommended Activities:
                          </Typography>
                          <Box sx={{ mb: 2 }}>
                            {aiRecommendations.activities.map((activity: string, index: number) => (
                              <Chip
                                key={index}
                                label={activity}
                                size="small"
                                sx={{ 
                                  m: 0.25, 
                                  bgcolor: `${travelColors.primary.forest}15`,
                                  color: travelColors.primary.forest,
                                  fontSize: '0.75rem'
                                }}
                              />
                            ))}
                          </Box>
                          
                          <Typography variant="subtitle2" sx={{ color: travelColors.text.primary, mb: 1, fontWeight: 'bold' }}>
                            Smart Tips:
                          </Typography>
                          <List sx={{ py: 0 }}>
                            {aiRecommendations.tips.slice(0, 4).map((tip: string, index: number) => (
                              <ListItem key={index} sx={{ px: 0, py: 0.5 }}>
                                <ListItemIcon sx={{ minWidth: 20 }}>
                                  <Lightbulb sx={{ color: travelColors.primary.forest, fontSize: 16 }} />
                                </ListItemIcon>
                                <ListItemText
                                  primary={tip}
                                  primaryTypographyProps={{ 
                                    sx: { 
                                      color: travelColors.text.primary, 
                                      fontSize: '0.8rem',
                                      lineHeight: 1.3
                                    } 
                                  }}
                                />
                              </ListItem>
                            ))}
                          </List>
                        </CardContent>
                      </Card>
                    </Grid>
                  </Grid>
                  
                  <Alert 
                    severity="info" 
                    sx={{ 
                      mt: 3, 
                      bgcolor: `${travelColors.primary.sky}10`,
                      '& .MuiAlert-message': { color: travelColors.text.primary }
                    }}
                  >
                    <Typography variant="body2">
                      🤖 <strong>AI-Generated recommendations</strong> based on current weather conditions in {mapLabel || place?.name}. 
                      Weather can change quickly - always check for updates before heading out!
                    </Typography>
                  </Alert>
                </Box>
              </TravelCard>
            )}
>>>>>>> 63932952
            </>
          )}

          {provider === 'both' && hasMapbox ? (
            <Grid container spacing={3}>
              <Grid item xs={12} md={6}>
                <TravelCard cardVariant="default" cardElevation="high" borderAccent>
                  <Box sx={{ p: 0, overflow: 'hidden', height: { xs: 320, md: 460 } }}>
                    <GlobeMap
                      latitude={place?.latitude}
                      longitude={place?.longitude}
                      label={mapLabel}
                      weather={weather}
                      showRadar={showRadar}
                      styleName={mapboxStyle}
                      rainPoints={rains || undefined}
                    />
                  </Box>
                </TravelCard>
              </Grid>
              <Grid item xs={12} md={6}>
                <TravelCard cardVariant="default" cardElevation="high" borderAccent>
                  <Box sx={{ p: 0, overflow: 'hidden', height: { xs: 260, md: 420 } }}>
                    <LeafletMap
                      latitude={place?.latitude}
                      longitude={place?.longitude}
                      label={mapLabel}
                      weather={weather}
                      showRadar={showRadar}
                      tileName={leafletStyle}
                      rainPoints={rains || undefined}
                    />
                  </Box>
                </TravelCard>
              </Grid>
            </Grid>
          ) : provider === 'mapbox' && hasMapbox ? (
            <TravelCard cardVariant="default" cardElevation="high" borderAccent sx={{ mb: 3 }}>
              <Box sx={{ p: 0, overflow: 'hidden', height: { xs: 260, md: 420 } }}>
                <GlobeMap
                  latitude={place?.latitude}
                  longitude={place?.longitude}
                  label={mapLabel}
                  weather={weather}
                  showRadar={showRadar}
                  styleName={mapboxStyle}
                  rainPoints={rains || undefined}
                />
              </Box>
            </TravelCard>
          ) : (
            <TravelCard cardVariant="default" cardElevation="high" borderAccent sx={{ mb: 3 }}>
              <Box sx={{ p: 0, overflow: 'hidden', height: { xs: 260, md: 420 } }}>
                <LeafletMap
                  latitude={place?.latitude}
                  longitude={place?.longitude}
                  label={mapLabel}
                  weather={weather}
                  showRadar={showRadar}
                  tileName={leafletStyle}
                  rainPoints={rains || undefined}
                />
              </Box>
            </TravelCard>
          )}

          <WeatherMapModal
            open={maximized}
            onClose={() => setMaximized(false)}
            useMapbox={provider !== 'leaflet' && hasMapbox}
            showRadar={showRadar}
            place={place}
            onSelectPlace={setPlace}
            weather={weather}
            mapboxStyle={mapboxStyle}
            leafletStyle={leafletStyle}
          />
        </motion.div>
      </Container>
    </Box>
  );
};

export default WeatherPage;<|MERGE_RESOLUTION|>--- conflicted
+++ resolved
@@ -39,7 +39,7 @@
 
   useEffect(() => {
     let cancelled = false;
-    let timer: NodeJS.Timeout;
+    let timer: any;
     // Clear previous data immediately to avoid stale display for new location
     setWeather(null); setAQ(null); setFC(null); setRains(null);
     const run = async () => {
@@ -66,8 +66,6 @@
     return undefined;
   }, [place]);
 
-<<<<<<< HEAD
-=======
   // Generate AI recommendations based on weather
   const generateAIRecommendations = async () => {
     if (!weather || !place) return;
@@ -211,7 +209,6 @@
       setAILoading(false);
     }
   };
->>>>>>> 63932952
 
   return (
     <Box sx={{
@@ -281,8 +278,8 @@
                   onClick={() => {
                     if (!navigator.geolocation) return;
                     navigator.geolocation.getCurrentPosition((pos) => {
-                      const { latitude, longitude } = pos.coords;
-                      setPlace({ name: 'Current Location', latitude, longitude } as PlaceSuggestion);
+                      const { latitude, longitude } = pos.coords as GeolocationCoordinates;
+                      setPlace({ name: 'Current Location', latitude, longitude } as any);
                     });
                   }}
                 >
@@ -662,8 +659,6 @@
               </Grid>
             </Grid>
 
-<<<<<<< HEAD
-=======
             {/* AI Travel Recommendations */}
             {aiRecommendations && (
               <TravelCard cardVariant="forest" cardElevation="medium" borderAccent sx={{ mb: 3 }}>
@@ -831,7 +826,6 @@
                 </Box>
               </TravelCard>
             )}
->>>>>>> 63932952
             </>
           )}
 
